# Parts of this code were taken / derived from Graphs.jl. See LICENSE for
# licensing details.

"""Returns the [connected components](https://en.wikipedia.org/wiki/Connectivity_(graph_theory))
of an undirected graph `g` as a vector of components, each represented by a
vector of vectors of vertices belonging to the component.
"""
<<<<<<< HEAD
function connected_components(g::Graph)
     nvg = nv(g)
     found = zeros(Bool, nvg)
     components = Vector{Vector{Int}}()
     for v in 1:nvg
         if !found[v]
             bfstree = bfs_tree(g, v)
             found_vertices = Vector{Int}()
             for e in edges(bfstree)
                 push!(found_vertices, src(e))
                 push!(found_vertices, dst(e))
             end
             found_vertices = unique(found_vertices)
             found[found_vertices] = true
             if length(found_vertices) > 0
                 push!(components, found_vertices)
            end
        end
    end
    return components
end
=======
#= function connected_components(g::Graph) =#
#=      nvg = nv(g) =#
#=      found = zeros(Bool, nvg) =#
#=      components = @compat Vector{Vector{Int}}() =#
#=      for v in 1:nvg =#
#=          if !found[v] =#
#=              bfstree = bfs_tree(g, v) =#
#=              found_vertices = @compat Vector{Int}() =#
#=              for e in edges(bfstree) =#
#=                  push!(found_vertices, src(e)) =#
#=                  push!(found_vertices, dst(e)) =#
#=              end =#
#=              found_vertices = unique(found_vertices) =#
#=              found[found_vertices] = true =#
#=              if length(found_vertices) > 0 =#
#=                  push!(components, found_vertices) =#
#=             end =#
#=         end =#
#=     end =#
#=     return components =#
#= end =#
>>>>>>> 18b630d1

function connected_components!(visitor::TreeBFSVisitorVector, g::Graph)
    nvg = nv(g)
    found = zeros(Bool, nvg)
    components = Vector{Vector{Int}}()
    for v in 1:nvg
        if !found[v]
            fill!(visitor.tree, 0)
            visitor.tree[v] = v
            parents = bfs_tree!(visitor, g, v)
            found_vertices = Vector{Int}()
            for i in 1:nvg
                if parents[i] > 0
                    push!(found_vertices, i)
                end
            end
            found[found_vertices] = true
            if length(found_vertices) > 0
                push!(components, found_vertices)
            end
        end
    end
    return components
end

"""connected_components! produces a label array of components

Arguments:
    label: a place to store the output
    g: the graph
Output:
    c = labels[i] => vertex i belongs to component c. 
    c is the smallest vertex id in the component.
"""
function connected_components!(label::Vector{Int}, g::Graph)
    nvg = nv(g)
    visitor = LightGraphs.ComponentVisitorVector(label, 0)
    colormap = zeros(Int,nvg)
    que = @compat Vector{Int}()
    sizehint!(que, nvg)
    for v in 1:nvg
        if label[v] == 0
            visitor.labels[v] = v
            visitor.seed = v
            traverse_graph(g, BreadthFirst(), v, visitor; colormap=colormap, que=que)
        end
    end
    return label
end

"""components_dict(labels) converts an array of labels to a Dict{Int,Vector{Int}} of components

Arguments:
    c = labels[i] => vertex i belongs to component c.
Output:
    vs = d[c] => vertices in vs belong to component c.
"""
function components_dict(labels::Vector{Int})
    d = Dict{Int,Vector{Int}}()
    for (v,l) in enumerate(labels)
        vec = get(d, l, @compat Vector{Int}())
        push!(vec, v)
        d[l] = vec
    end
    return d
end

"""components(labels) converts an array of labels to a Vector{Vector{Int} of components

Arguments:
    c = labels[i] => vertex i belongs to component c.
Output:
    vs = c[i] => vertices in vs belong to component i.
    a = d[i] => if label[v[j]]==i then j in c[a] end
"""
function components(labels::Vector{Int})
    d = Dict{Int, Int}()
    c = Vector{Vector{Int}}()
    i = 1
    for (v,l) in enumerate(labels)
        index = get(d, l, i)
        d[l] = index
        if length(c) >= index
            vec = c[index]
            push!(vec, v)
            c[index] = vec
        else
            push!(c, [v])
            i += 1
        end
    end
    return c, d
end

function connected_components(g)
    label = zeros(Int, nv(g))
    connected_components!(label, g)
    c, d = components(label) 
    return c
end

"""Returns `true` if `g` is connected.
For DiGraphs, this is equivalent to a test of weak connectivity."""
is_connected(g::Graph) = length(connected_components(g)) == 1
is_connected(g::DiGraph) = is_weakly_connected(g)

"""Returns connected components of the undirected graph of `g`."""
weakly_connected_components(g::DiGraph) = connected_components(Graph(g))

"""Returns `true` if the undirected graph of `g` is connected."""
is_weakly_connected(g::DiGraph) = length(weakly_connected_components(g)) == 1

# Adapated from Graphs.jl
type TarjanVisitor <: SimpleGraphVisitor
    stack::Vector{Int}
    lowlink::Vector{Int}
    index::Vector{Int}
    components::Vector{Vector{Int}}
end

TarjanVisitor(n::Int) = TarjanVisitor(
    Vector{Int}(),
    Vector{Int}(),
    zeros(Int, n),
    Vector{Vector{Int}}()
)

function discover_vertex!(vis::TarjanVisitor, v)
    vis.index[v] = length(vis.stack) + 1
    push!(vis.lowlink, length(vis.stack) + 1)
    push!(vis.stack, v)
    return true
end

function examine_neighbor!(vis::TarjanVisitor, v, w, w_color::Int, e_color::Int)
    if w_color > 0 # 1 means added seen, but not explored; 2 means closed
        while vis.index[w] > 0 && vis.index[w] < vis.lowlink[end]
            pop!(vis.lowlink)
        end
    end
    return true
end

function close_vertex!(vis::TarjanVisitor, v)
    if vis.index[v] == vis.lowlink[end]
        component = vis.stack[vis.index[v]:end]
        splice!(vis.stack, vis.index[v]:length(vis.stack))
        pop!(vis.lowlink)
        push!(vis.components, component)
    end
    return true
end

"""Computes the (strongly) connected components of a directed graph."""
function strongly_connected_components(g::DiGraph)
    nvg = nv(g)
    cmap = zeros(Int, nvg)
    components = Vector{Vector{Int}}()

    for v in vertices(g)
        if cmap[v] == 0 # 0 means not visited yet
            visitor = TarjanVisitor(nvg)
            traverse_graph(g, DepthFirst(), v, visitor, vertexcolormap=cmap)
            for component in visitor.components
                push!(components, component)
            end
        end
    end
    return components
end

"""Returns `true` if `g` is (strongly) connected."""
is_strongly_connected(g::DiGraph) = length(strongly_connected_components(g)) == 1

"""Computes the (common) period for all nodes in a strongly connected graph."""
function period(g::DiGraph)
    !is_strongly_connected(g) && error("Graph must be strongly connected")

    # First check if there's a self loop
    has_self_loop(g) && return 1

    g_bfs_tree  = bfs_tree(g,1)
    levels      = gdistances(g_bfs_tree,1)
    tree_diff   = difference(g,g_bfs_tree)
    edge_values = Vector{Int}()

    divisor = 0
    for e in edges(tree_diff)
        @inbounds value = levels[src(e)] - levels[dst(e)] + 1
        divisor = gcd(divisor,value)
        isequal(divisor,1) && return 1
    end

    return divisor
end

"""Computes the condensation graph of the strongly connected components."""
function condensation(g::DiGraph, scc::Vector{Vector{Int}})
    h = DiGraph(length(scc))

    component = Vector{Int}(nv(g))

    for (i,s) in enumerate(scc)
        @inbounds component[s] = i
    end

    @inbounds for e in edges(g)
        s, d = component[src(e)], component[dst(e)]
        if (s != d) && !has_edge(h,s,d)
            add_edge!(h,s,d)
        end
    end
    return h
end

"""Returns the condensation graph associated with `g`. The condensation `h` of
a graph `g` is the directed graph where every node in `h` represents a strongly
connected component in `g`, and the presence of an edge between between nodes
in `h` indicates that there is at least one edge between the associated
strongly connected components in `g`. The node numbering in `h` corresponds to
the ordering of the components output from `strongly_connected_components`."""
condensation(g::DiGraph) = condensation(g,strongly_connected_components(g))

"""Returns a vector of vectors of integers representing lists of attracting
components in `g`. The attracting components are a subset of the strongly
connected components in which the components do not have any leaving edges."""
function attracting_components(g::DiGraph)
    scc  = strongly_connected_components(g)
    cond = condensation(g,scc)

    attracting = Vector{Int}()

    for v in vertices(cond)
        if outdegree(cond,v) == 0
            push!(attracting,v)
        end
    end
    return scc[attracting]
end<|MERGE_RESOLUTION|>--- conflicted
+++ resolved
@@ -5,29 +5,6 @@
 of an undirected graph `g` as a vector of components, each represented by a
 vector of vectors of vertices belonging to the component.
 """
-<<<<<<< HEAD
-function connected_components(g::Graph)
-     nvg = nv(g)
-     found = zeros(Bool, nvg)
-     components = Vector{Vector{Int}}()
-     for v in 1:nvg
-         if !found[v]
-             bfstree = bfs_tree(g, v)
-             found_vertices = Vector{Int}()
-             for e in edges(bfstree)
-                 push!(found_vertices, src(e))
-                 push!(found_vertices, dst(e))
-             end
-             found_vertices = unique(found_vertices)
-             found[found_vertices] = true
-             if length(found_vertices) > 0
-                 push!(components, found_vertices)
-            end
-        end
-    end
-    return components
-end
-=======
 #= function connected_components(g::Graph) =#
 #=      nvg = nv(g) =#
 #=      found = zeros(Bool, nvg) =#
@@ -49,7 +26,6 @@
 #=     end =#
 #=     return components =#
 #= end =#
->>>>>>> 18b630d1
 
 function connected_components!(visitor::TreeBFSVisitorVector, g::Graph)
     nvg = nv(g)
