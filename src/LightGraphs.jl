__precompile__(true)
module LightGraphs

using GZip
using Distributions: Binomial
using Base.Collections
using LightXML
using ParserCombinator: Parsers.DOT, Parsers.GML
using StatsBase: fit, Histogram

import Base: write, ==, <, *, ≈, isless, issubset, union, intersect,
            reverse, reverse!, blkdiag, getindex, setindex!, show, print, copy, in,
<<<<<<< HEAD
            sum, size, sparse, eltype, length, ndims, issymmetric, transpose,
            ctranspose, join, start, next, done, eltype, get, A_mul_B!
=======
            sum, size, sparse, eltype, length, ndims, transpose,
            ctranspose, join, start, next, done, eltype, get, issymmetric
>>>>>>> 84c7e8f2


# core
export SimpleGraph, Edge, Graph, DiGraph, vertices, edges, src, dst,
fadj, badj, in_edges, out_edges, has_vertex, has_edge, is_directed,
nv, ne, add_edge!, rem_edge!, add_vertex!, add_vertices!,
indegree, outdegree, degree, degree_histogram, density, Δ, δ,
Δout, Δin, δout, δin, neighbors, in_neighbors, out_neighbors,
common_neighbors, all_neighbors, has_self_loops, num_self_loops,
rem_vertex!,

# distance
eccentricity, diameter, periphery, radius, center,

# distance between graphs
spectral_distance, edit_distance,

# edit path cost functions
MinkowskiCost, BoundedMinkowskiCost,

# operators
complement, reverse, reverse!, blkdiag, union, intersect,
difference, symmetric_difference,
join, tensor_product, cartesian_product, crosspath,
induced_subgraph, egonet,

# graph visit
SimpleGraphVisitor, TrivialGraphVisitor, LogGraphVisitor,
discover_vertex!, open_vertex!, close_vertex!,
examine_neighbor!, visited_vertices, traverse_graph!, traverse_graph_withlog,

# bfs
BreadthFirst, gdistances, gdistances!, bfs_tree, is_bipartite, bipartite_map,

# dfs
DepthFirst, is_cyclic, topological_sort_by_dfs, dfs_tree,

# random
randomwalk, saw, non_backtracking_randomwalk,

# connectivity
connected_components, strongly_connected_components, weakly_connected_components,
is_connected, is_strongly_connected, is_weakly_connected, period,
condensation, attracting_components, neighborhood, isgraphical,


# maximum_adjacency_visit
MaximumAdjacency, AbstractMASVisitor, mincut, maximum_adjacency_visit,

# a-star, dijkstra, bellman-ford, floyd-warshall
a_star, dijkstra_shortest_paths,
bellman_ford_shortest_paths, has_negative_edge_cycle, enumerate_paths,
floyd_warshall_shortest_paths,

# centrality
betweenness_centrality, closeness_centrality, degree_centrality,
indegree_centrality, outdegree_centrality, katz_centrality, pagerank,

# spectral
adjacency_matrix,laplacian_matrix, adjacency_spectrum, laplacian_spectrum,
CombinatorialAdjacency, non_backtracking_matrix, incidence_matrix,
nonbacktrack_embedding, Nonbacktracking,
contract,

# astar
a_star,

# persistence
# readgraph, readgraphml, readgml, writegraphml, writegexf, readdot,
load, save, savegraph, loadgraph,

# flow
maximum_flow, EdmondsKarpAlgorithm, DinicAlgorithm, BoykovKolmogorovAlgorithm, PushRelabelAlgorithm,
multiroute_flow, KishimotoAlgorithm, ExtendedMultirouteFlowAlgorithm,

# randgraphs
erdos_renyi, watts_strogatz, random_regular_graph, random_regular_digraph, random_configuration_model,
StochasticBlockModel, make_edgestream, nearbipartiteSBM, blockcounts, blockfractions,
stochastic_block_model, barabasi_albert, barabasi_albert!, static_fitness_model, static_scale_free,

#community
modularity, core_periphery_deg,
local_clustering,local_clustering_coefficient, global_clustering_coefficient, triangles,
label_propagation, maximal_cliques,

#generators
CompleteGraph, StarGraph, PathGraph, WheelGraph, CycleGraph,
CompleteBipartiteGraph, CompleteDiGraph, StarDiGraph, PathDiGraph, Grid,
WheelDiGraph, CycleDiGraph, BinaryTree, DoubleBinaryTree, RoachGraph, CliqueGraph,

#smallgraphs
smallgraph,

# Euclidean graphs
euclidean_graph


"""An optimized graphs package.

Simple graphs (not multi- or hypergraphs) are represented in a memory- and
time-efficient manner with adjacency lists and edge sets. Both directed and
undirected graphs are supported via separate types, and conversion is available
from directed to undirected.

The project goal is to mirror the functionality of robust network and graph
analysis libraries such as NetworkX while being simpler to use and more
efficient than existing Julian graph libraries such as Graphs.jl. It is an
explicit design decision that any data not required for graph manipulation
(attributes and other information, for example) is expected to be stored
outside of the graph structure itself. Such data lends itself to storage in
more traditional and better-optimized mechanisms.
"""
LightGraphs

include("core.jl")
    include("digraph.jl")
    include("graph.jl")
        include("edgeiter.jl")
        include("traversals/graphvisit.jl")
            include("traversals/bfs.jl")
            include("traversals/dfs.jl")
            include("traversals/maxadjvisit.jl")
            include("traversals/randomwalks.jl")
        include("connectivity.jl")
        include("distance.jl")
        include("edit_distance.jl")
        include("shortestpaths/astar.jl")
        include("shortestpaths/bellman-ford.jl")
        include("shortestpaths/dijkstra.jl")
        include("shortestpaths/floyd-warshall.jl")
<<<<<<< HEAD
        include("spectral.jl")
=======
        include("linalg/LinAlg.jl")
>>>>>>> 84c7e8f2
        include("operators.jl")
        include("persistence/common.jl")
            include("persistence/lg.jl")
            include("persistence/dot.jl")
            include("persistence/gexf.jl")
            include("persistence/gml.jl")
            include("persistence/graphml.jl")
            include("persistence/net.jl")
            include("persistence/jld.jl")
        include("generators/staticgraphs.jl")
            include("generators/randgraphs.jl")
            include("generators/euclideangraphs.jl")
            include("generators/smallgraphs.jl")
        include("centrality/betweenness.jl")
        include("centrality/closeness.jl")
        include("centrality/degree.jl")
        include("centrality/katz.jl")
        include("centrality/pagerank.jl")
        include("community/modularity.jl")
        include("community/label_propagation.jl")
        include("community/core-periphery.jl")
        include("community/clustering.jl")
        include("community/cliques.jl")
        include("flow/maximum_flow.jl")
            include("flow/edmonds_karp.jl")
            include("flow/dinic.jl")
            include("flow/boykov_kolmogorov.jl")
            include("flow/push_relabel.jl")
            include("flow/multiroute_flow.jl")
                include("flow/kishimoto.jl")
                include("flow/ext_multiroute_flow.jl")
        include("utils.jl")

end # module<|MERGE_RESOLUTION|>--- conflicted
+++ resolved
@@ -10,13 +10,8 @@
 
 import Base: write, ==, <, *, ≈, isless, issubset, union, intersect,
             reverse, reverse!, blkdiag, getindex, setindex!, show, print, copy, in,
-<<<<<<< HEAD
-            sum, size, sparse, eltype, length, ndims, issymmetric, transpose,
-            ctranspose, join, start, next, done, eltype, get, A_mul_B!
-=======
             sum, size, sparse, eltype, length, ndims, transpose,
-            ctranspose, join, start, next, done, eltype, get, issymmetric
->>>>>>> 84c7e8f2
+            ctranspose, join, start, next, done, eltype, get, issymmetric, A_mul_B!
 
 
 # core
@@ -147,11 +142,7 @@
         include("shortestpaths/bellman-ford.jl")
         include("shortestpaths/dijkstra.jl")
         include("shortestpaths/floyd-warshall.jl")
-<<<<<<< HEAD
-        include("spectral.jl")
-=======
         include("linalg/LinAlg.jl")
->>>>>>> 84c7e8f2
         include("operators.jl")
         include("persistence/common.jl")
             include("persistence/lg.jl")
